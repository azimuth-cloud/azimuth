--- conflicted
+++ resolved
@@ -413,8 +413,6 @@
     notificationActions
 }) => {
     const clusterType = clusterTypes.data[cluster.cluster_type];
-<<<<<<< HEAD
-=======
     if (!clusterType) {
         notificationActions.error({
                 title: 'Cluster type not found',
@@ -423,7 +421,6 @@
         return;
     }
     const updatedAt = cluster.updated || cluster.created;
->>>>>>> c28ad1ab
     return (
         <Card className="platform-card">
             <Card.Header>
