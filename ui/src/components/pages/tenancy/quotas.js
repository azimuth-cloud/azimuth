/**
 * This module contains components for the tenancy quotas page.
 */

import React from 'react';

import Card from 'react-bootstrap/Card';
import Col from 'react-bootstrap/Col';
import Row from 'react-bootstrap/Row';

import { CircularProgressbar, buildStyles } from 'react-circular-progressbar';
import 'react-circular-progressbar/dist/styles.css';

import { sortBy, usePageTitle, formatSize } from '../../utils';

import { ResourcePanel } from './resource-utils';


const QuotaProgress = ({ quota: { label, units, allocated, used, is_coral_quota }, addPrefix }) => {
    const percent = allocated > 0 ? (used * 100) / allocated : 0;
    const formatAmount = amount => (
        ["MB", "GB"].includes(units) ?
            formatSize(amount, units) :
            `${amount}`
    );
    const usage = (
        allocated >= 0 ?
            `${formatAmount(used)} of ${formatAmount(allocated)} used` :
            `${formatAmount(used)} used`
    );
    const colour = (percent <= 60 ? '#5cb85c' : (percent <= 80 ? '#f0ad4e' : '#d9534f'));
    
    let labelPrefix = ""
    if(addPrefix){
        labelPrefix = is_coral_quota ? "Credits: " : "Quota: ";
    }

    const displayLabel = labelPrefix + label
    return (
        <Col className="quota-card-wrapper">
            <Card className="h-100">
                <Card.Header><strong>{displayLabel}</strong></Card.Header>
                <Card.Body>
                    <CircularProgressbar
                        className={allocated < 0 ? "quota-no-limit" : undefined}
                        value={percent}
                        text={allocated >= 0 ? `${Math.round(percent)}%` : "No limit"}
                        styles={buildStyles({
                            rotation: 0.5,
                            pathColor: colour
                        })}
                    />
                </Card.Body>
                <Card.Footer className="text-muted">{usage}</Card.Footer>
            </Card>
        </Col>
    );
};


// The ordering for standard quotas
const quotaOrdering = ["machines", "volumes", "external_ips", "cpus", "ram", "storage"];


const Quotas = ({ resourceData }) => {
    let sortedQuotas = sortBy(
        Object.values(resourceData),
        q => {
            // Use a tuple of (index, name) so we can support unknown quotas
            const index = quotaOrdering.findIndex(el => el === q.resource);
            return [index >= 0 ? index : quotaOrdering.length, q.resource];
        }
    );
<<<<<<< HEAD

    // Add labels showing quota type (Coral or resource quota) if Coral
    // quotas included
    const hasMixedCoralAndResourceQuotas = new Set(sortedQuotas.map((q) => q.is_coral_quota)).size > 1
    if(hasMixedCoralAndResourceQuotas){
        for(let i = 0;i < sortedQuotas.length;i++){
            const prefix = sortedQuotas[i].is_coral_quota ? "Credits: " : "Quota: ";
            sortedQuotas[i].label = prefix + sortedQuotas[i].label;
        }
    }
    
    // If quota is unlimited but has an associated Coral quota, hide it
    const resourceNames = sortedQuotas.map((q) => q.resource)
    sortedQuotas = sortedQuotas.filter((q) =>
        !(q.related_resource_names.some(r => resourceNames.includes(r))
          && q.allocated > 0)
    )

=======
    const hasMixedCoralAndResourceQuotas = new Set(
        sortedQuotas.map((q) => q.is_coral_quota)
    ).size > 1
>>>>>>> 62464318
    return (
        // The volume service is optional, so quotas might not always be available for it
        <Row className="g-3 justify-content-center">
            {sortedQuotas.map(quota => (
                <QuotaProgress key={quota.resource} quota={quota} addPrefix={hasMixedCoralAndResourceQuotas}/>)
            )}
        </Row>
    );
};


export const TenancyQuotasPanel = ({ tenancy, tenancyActions }) => {
    usePageTitle("Quotas");
    return (
        <ResourcePanel
            resource={tenancy.quotas}
            resourceActions={tenancyActions.quota}
            resourceName="quotas"
        >
            <Quotas />
        </ResourcePanel>
    );
};<|MERGE_RESOLUTION|>--- conflicted
+++ resolved
@@ -71,30 +71,9 @@
             return [index >= 0 ? index : quotaOrdering.length, q.resource];
         }
     );
-<<<<<<< HEAD
-
-    // Add labels showing quota type (Coral or resource quota) if Coral
-    // quotas included
-    const hasMixedCoralAndResourceQuotas = new Set(sortedQuotas.map((q) => q.is_coral_quota)).size > 1
-    if(hasMixedCoralAndResourceQuotas){
-        for(let i = 0;i < sortedQuotas.length;i++){
-            const prefix = sortedQuotas[i].is_coral_quota ? "Credits: " : "Quota: ";
-            sortedQuotas[i].label = prefix + sortedQuotas[i].label;
-        }
-    }
-    
-    // If quota is unlimited but has an associated Coral quota, hide it
-    const resourceNames = sortedQuotas.map((q) => q.resource)
-    sortedQuotas = sortedQuotas.filter((q) =>
-        !(q.related_resource_names.some(r => resourceNames.includes(r))
-          && q.allocated > 0)
-    )
-
-=======
     const hasMixedCoralAndResourceQuotas = new Set(
         sortedQuotas.map((q) => q.is_coral_quota)
     ).size > 1
->>>>>>> 62464318
     return (
         // The volume service is optional, so quotas might not always be available for it
         <Row className="g-3 justify-content-center">
