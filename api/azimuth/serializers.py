--- conflicted
+++ resolved
@@ -1161,14 +1161,10 @@
         "^[a-z0-9-]+$",
         write_only=True,
         # The apps driver decides whether the cluster is required or not
-<<<<<<< HEAD
+        # So the field is not required and empty strings and null are allowed
         required=False,
-=======
-        # So the field is not required and empty strings and null are allowed
-        required = False,
-        allow_blank = True,
-        allow_null = True
->>>>>>> d944e97d
+        allow_blank=True,
+        allow_null=True
     )
     values = serializers.JSONField(write_only=True)
 
