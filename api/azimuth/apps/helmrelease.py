<<<<<<< HEAD
import base64  # noqa: F401
import functools
import importlib  # noqa: F401
=======
import functools
>>>>>>> d944e97d
import json
import logging
import typing as t

import dateutil.parser
import httpx
import yaml
from easykube import PRESENT, ApiError, Configuration, SyncClient

from ..acls import allowed_by_acls  # noqa: TID252
from ..cluster_api import dto as capi_dto  # noqa: TID252
from ..provider import base as cloud_base  # noqa: TID252
from ..utils import get_namespace  # noqa: TID252
from . import base, dto, errors

logger = logging.getLogger(__name__)


CAPI_ADDONS_API_VERSION = "addons.stackhpc.com/v1alpha1"
AZIMUTH_API_VERSION = "azimuth.stackhpc.com/v1alpha1"


def convert_exceptions(f):
    """
    Decorator that converts Kubernetes API exceptions into errors from
    :py:mod:`..errors`.
    """

    @functools.wraps(f)
    def wrapper(*args, **kwargs):
        try:
            return f(*args, **kwargs)
        except ApiError as exc:
            # Extract the status code and message
            status_code = exc.response.status_code
            message = (
                str(exc)
                .replace("apptemplates.azimuth.stackhpc.com", "Kubernetes app template")
                .replace("helmreleases.addons.stackhpc.com", "Kubernetes app")
            )
            if status_code == 400:
                raise errors.BadInputError(message)
            elif status_code == 404:
                raise errors.ObjectNotFoundError(message)
            elif status_code == 409:
                raise errors.InvalidOperationError(message)
            else:
                logger.exception("Unknown error with Kubernetes API.")
                raise errors.CommunicationError("Unknown error with Kubernetes API.")
        except httpx.HTTPError as exc:  # noqa: F841
            logger.exception("Could not connect to Kubernetes API.")
            raise errors.CommunicationError("Could not connect to Kubernetes API.")

    return wrapper


class Provider(base.Provider):
    """
    Base class for Cluster API providers.
    """

    def __init__(self):
        # Get the easykube configuration from the environment
        self._ekconfig = Configuration.from_environment()

    def session(self, cloud_session: cloud_base.ScopedSession) -> "Session":
        """
        Returns a Cluster API session scoped to the given cloud provider session.
        """
        client = self._ekconfig.sync_client()
        # Work out what namespace to target for the tenancy
        namespace = get_namespace(client, cloud_session.tenancy())
        # Set the target namespace as the default namespace for the client
        client.default_namespace = namespace
        return Session(client, cloud_session)


class Session(base.Session):
    """
    Base class for a scoped session.
    """

    def __init__(self, client: SyncClient, cloud_session: cloud_base.ScopedSession):
        self._client = client
        self._cloud_session = cloud_session

    def _log(self, message, *args, level=logging.INFO, **kwargs):
        logger.log(
            level,
            "[%s] [%s] " + message,
            self._cloud_session.username(),
            self._cloud_session.tenancy().name,
            *args,
            **kwargs,
        )

    def _from_api_app_template(self, at):
        """
        Converts an app template from the Kubernetes API to a DTO.
        """
        status = at.get("status", {})
        return dto.AppTemplate(
            at.metadata.name,
            status.get("label", at.metadata.name),
            status.get("logo"),
            status.get("description"),
            dto.Chart(at.spec.chart.repo, at.spec.chart.name),
            at.spec.get("defaultValues", {}),
            [
                dto.Version(
                    version["name"],
                    version.get("valuesSchema", {}),
                    version.get("uiSchema", {}),
                )
                for version in status.get("versions", [])
            ],
        )

    @convert_exceptions
    def app_templates(self) -> t.Iterable[dto.AppTemplate]:
        """
        Lists the app templates currently available to the tenancy.
        """
        self._log("Fetching available app templates")
        templates = list(
            self._client.api(AZIMUTH_API_VERSION).resource("apptemplates").list()
        )
        self._log("Found %s app templates", len(templates))

        # Filter templates based on ACL annotations
        tenancy = self._cloud_session.tenancy()
        templates = [t for t in templates if allowed_by_acls(t, tenancy)]

        # Don't return app templates with no versions
        return tuple(
            self._from_api_app_template(at)
            for at in templates
            if at.get("status", {}).get("versions")
        )

    @convert_exceptions
    def find_app_template(self, id: str) -> dto.AppTemplate:  # noqa: A002
        """
        Finds an app template by id.
        """
        self._log("Fetching app template with id '%s'", id)
        template = (
            self._client.api(AZIMUTH_API_VERSION).resource("apptemplates").fetch(id)
        )

        tenancy = self._cloud_session.tenancy()
        if not allowed_by_acls(template, tenancy):
            raise errors.ObjectNotFoundError(f"Cannot find app template {id}")

        # Don't return app templates with no versions
        if template.get("status", {}).get("versions"):
            return self._from_api_app_template(template)
        else:
            raise errors.ObjectNotFoundError(
                f"Kubernetes app template '{id}' not found"
            )

    def _from_helm_release(self, helm_release):
        """
        Converts a Helm release to an app DTO.
        """
        # We want to account for the case where a change has been made but the operator
        # has not yet caught up by tweaking the release state
        app_state = helm_release.get("status", {}).get("phase")
        if helm_release.metadata.get("deletionTimestamp"):
            # If the release has a deletion timestamp, flag it as uninstalling even if
            # the operator hasn't yet updated the status
            app_state = "Uninstalling"
        elif not app_state:
            # If there is no state, then the operator has not caught up after a create
            app_state = "Pending"
        else:
            # Otherwise, we can compare the spec to the last handled configuration
            last_handled_configuration = json.loads(
                helm_release.metadata.get("annotations", {}).get(
                    "addons.stackhpc.com/last-handled-configuration", "{}"
                )
            )
            last_handled_spec = last_handled_configuration.get("spec")
            if last_handled_spec and helm_release.spec != last_handled_spec:
                app_state = "Upgrading"
        annotations = helm_release.metadata.get("annotations", {})
        services_annotation = annotations.get("azimuth.stackhpc.com/services")
        services = json.loads(services_annotation) if services_annotation else {}
        return dto.App(
            helm_release.metadata.name,
            helm_release.metadata.name,
            helm_release.spec["clusterName"],
            helm_release.metadata.labels["azimuth.stackhpc.com/app-template"],
            helm_release.spec.chart.version,
            # Just pull the values out of the first template source
            next(
                (
                    yaml.safe_load(source["template"])
                    for source in helm_release.spec.get("valuesSources", [])
                    if "template" in source
                ),
                {},
            ),
            app_state,
            helm_release.get("status", {}).get("notes") or None,
            helm_release.get("status", {}).get("failureMessage") or None,
            [
                dto.Service(
                    name, service["label"], service["fqdn"], service.get("iconUrl")
                )
                for name, service in services.items()
            ],
            dateutil.parser.parse(helm_release.metadata["creationTimestamp"]),
            annotations.get("azimuth.stackhpc.com/created-by-username"),
            annotations.get("azimuth.stackhpc.com/created-by-user-id"),
            annotations.get("azimuth.stackhpc.com/updated-by-username"),
            annotations.get("azimuth.stackhpc.com/updated-by-user-id"),
        )

    @convert_exceptions
    def apps(self) -> t.Iterable[dto.App]:
        """
        Lists the apps for the tenancy.
        """
        self._log("Fetching available apps")
        # The apps are the HelmReleases that reference an Azimuth app template
        apps = list(
            self._client.api(CAPI_ADDONS_API_VERSION)
            .resource("helmreleases")
            .list(
                labels={
                    "azimuth.stackhpc.com/app-template": PRESENT,
                }
            )
        )
        self._log("Found %s apps", len(apps))
        return tuple(self._from_helm_release(app) for app in apps)

    @convert_exceptions
    def find_app(self, id: str) -> dto.App:  # noqa: A002
        """
        Finds an app by id.
        """
        self._log("Fetching app with id '%s'", id)
        # We only want to include apps with the app-template label
        app = (
            self._client.api(CAPI_ADDONS_API_VERSION).resource("helmreleases").fetch(id)
        )
        if "azimuth.stackhpc.com/app-template" not in app.metadata.labels:
            raise errors.ObjectNotFoundError(f'Kubernetes app "{id}" not found')
        return self._from_helm_release(app)

    @convert_exceptions
    def create_app(
        self,
        name: str,
        template: dto.AppTemplate,
        values: dict[str, t.Any],
        *,
<<<<<<< HEAD
        kubernetes_cluster: capi_dto.Cluster | None = None,
=======
        kubernetes_cluster: t.Optional[capi_dto.Cluster] = None,
        # This is ignored for the HelmRelease driver - the realm for the target cluster is used
        zenith_identity_realm_name: t.Optional[str] = None
>>>>>>> d944e97d
    ) -> dto.App:
        """
        Create a new app in the tenancy.
        """
        # A Kubernetes cluster is required for the helm release driver
        if not kubernetes_cluster:
            raise errors.BadInputError("No Kubernetes cluster specified.")
        # We know that the cluster exists, which means that the namespace exists
        ekapps = self._client.api(CAPI_ADDONS_API_VERSION).resource("helmreleases")
        app = ekapps.create(
            {
                "metadata": {
                    "name": name,
                    "labels": {
                        "app.kubernetes.io/managed-by": "azimuth",
                        "azimuth.stackhpc.com/app-template": template.id,
                    },
                    # Use annotations to indicate who created the app
                    "annotations": {
                        "azimuth.stackhpc.com/created-by-username": self._cloud_session.username(),  # noqa: E501
                        "azimuth.stackhpc.com/created-by-user-id": self._cloud_session.user_id(),  # noqa: E501
                    },
                },
                "spec": {
                    "clusterName": kubernetes_cluster.id,
                    "targetNamespace": name,
                    "releaseName": name,
                    "chart": {
                        "repo": template.chart.repo,
                        "name": template.chart.name,
                        # Use the first version when creating an app
                        "version": template.versions[0].name,
                    },
                    "valuesSources": [
                        {
                            "template": yaml.safe_dump(values),
                        },
                    ],
                },
            }
        )
        return self._from_helm_release(app)

    @convert_exceptions
    def update_app(
        self,
        app: dto.App | str,
        template: dto.AppTemplate,
        version: dto.Version,
        values: dict[str, t.Any],
    ) -> dto.App:
        """
        Update the specified cluster with the given parameters.
        """
        # First, fetch the app to verify that it is actually an app, not a cluster addon
        if not isinstance(app, dto.App):
            app = self.find_app(app)
        return self._from_helm_release(
            self._client.api(CAPI_ADDONS_API_VERSION)
            .resource("helmreleases")
            .patch(
                app.id,
                {
                    # Add/update the annotations that record the user doing the
                    # update
                    "metadata": {
                        "annotations": {
                            "azimuth.stackhpc.com/updated-by-username": (
                                self._cloud_session.username()
                            ),
                            "azimuth.stackhpc.com/updated-by-user-id": (
                                self._cloud_session.user_id()
                            ),
                        },
                    },
                    "spec": {
                        "chart": {
                            "repo": template.chart.repo,
                            "name": template.chart.name,
                            "version": version.name,
                        },
                        "valuesSources": [
                            {
                                "template": yaml.safe_dump(values),
                            },
                        ],
                    },
                },
            )
        )

    @convert_exceptions
    def delete_app(self, app: dto.App | str) -> dto.App | None:
        """
        Delete the specified app.
        """
        # Check if the specified id is actually an app before deleting it
        if not isinstance(app, dto.App):
            app = self.find_app(app)
        self._client.api(CAPI_ADDONS_API_VERSION).resource("helmreleases").delete(
            app.id
        )
        return self.find_app(app.id)

    def close(self):
        """
        Closes the session and performs any cleanup.
        """
        self._client.close()<|MERGE_RESOLUTION|>--- conflicted
+++ resolved
@@ -1,10 +1,6 @@
-<<<<<<< HEAD
 import base64  # noqa: F401
 import functools
 import importlib  # noqa: F401
-=======
-import functools
->>>>>>> d944e97d
 import json
 import logging
 import typing as t
@@ -265,13 +261,9 @@
         template: dto.AppTemplate,
         values: dict[str, t.Any],
         *,
-<<<<<<< HEAD
         kubernetes_cluster: capi_dto.Cluster | None = None,
-=======
-        kubernetes_cluster: t.Optional[capi_dto.Cluster] = None,
         # This is ignored for the HelmRelease driver - the realm for the target cluster is used
-        zenith_identity_realm_name: t.Optional[str] = None
->>>>>>> d944e97d
+        zenith_identity_realm_name: str | None = None
     ) -> dto.App:
         """
         Create a new app in the tenancy.
