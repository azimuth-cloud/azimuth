import itertools
import logging
import re

import easykube

from .provider import dto

MANAGED_BY_LABEL = "app.kubernetes.io/managed-by"
# A legacy stackhpc.com label and a new-style azimuth-cloud.io label are both supported
TENANCY_ID_LABEL = "tenant.azimuth-cloud.io/id"
TENANCY_ID_LABEL_LEGACY = "azimuth.stackhpc.com/tenant-id"


logger = logging.getLogger(__name__)


class DuplicateTenancyIDError(Exception):
    """
    Raised when there are multiple namespaces with the same tenancy ID.
    """
    def __init__(self, tenancy_id: str):
        super().__init__(f"multiple tenancy namespaces found with ID '{tenancy_id}'")


class NamespaceOwnershipError(Exception):
    """
    Raised when there is a conflict in the namespace ownership.
    """

    def __init__(self, namespace: str, expected_owner: str, current_owner: str):
        super().__init__(
            f"expected namespace '{namespace}' to be owned by tenant "
            f"'{expected_owner}' but found '{current_owner}'"
        )


def sanitise(value):
    """
    Returns a sanitised form of the given value suitable for Kubernetes resource names.
    """
    return re.sub(r"[^a-z0-9]+", "-", str(value).lower()).strip("-")


def unique_namespaces(ekresource, tenancy_id):
    """
    Returns an iterator over the unique namespaces for the given tenancy ID.
    """
    seen_namespaces = set()
    for namespace in ekresource.list(labels = {TENANCY_ID_LABEL: tenancy_id}):
        # We won't see any duplicate namespaces in this first loop
        seen_namespaces.add(namespace["metadata"]["name"])
        yield namespace
    for namespace in ekresource.list(labels = {TENANCY_ID_LABEL_LEGACY: tenancy_id}):
        # We might see namespaces in this loop that appeared in the previous loop, if a
        # namespace has both labels
        ns_name = namespace["metadata"]["name"]
        if ns_name in seen_namespaces:
            logger.warning(
                f"namespace '{ns_name}' has both new-style and legacy tenancy ID labels"
            )
            continue
        else:
            yield namespace


def get_namespace(ekclient, tenancy: dto.Tenancy) -> str:
    """
    Returns the correct namespace to use for the given tenancy.
    """
    tenancy_id = sanitise(tenancy.id)
    tenancy_name = sanitise(tenancy.name)
    ekresource = ekclient.api("v1").resource("namespaces")
    expected_namespace = f"az-{tenancy_name}"
    # Try to find the namespace that is labelled with the tenant ID
<<<<<<< HEAD
    try:
        namespace = next(ekresource.list(labels={TENANCY_ID_LABEL: tenancy_id}))
    except StopIteration:
        pass
    else:
        found_namespace = namespace["metadata"]["name"]
=======
    # We require that the namespace is unique
    namespaces = list(unique_namespaces(ekresource, tenancy_id))
    # If there is exactly one namespace, return it
    if len(namespaces) == 1:
        found_namespace = namespaces[0]["metadata"]["name"]
>>>>>>> d944e97d
        logger.info(f"using namespace '{found_namespace}' for tenant '{tenancy_id}'")
        if found_namespace != expected_namespace:
            logger.warning(
                f"expected namespace '{expected_namespace}' for "
                f"tenant '{tenancy_id}', but found '{found_namespace}'"
            )
        return found_namespace
    # If there are multiple namespaces with the ID, bail
    elif len(namespaces) > 1:
        raise DuplicateTenancyIDError(tenancy_id)
    # If there is no namespace labelled with the tenant ID, find the namespace
    # that uses the standard naming convention
    try:
        namespace = ekresource.fetch(expected_namespace)
    except easykube.ApiError as exc:
        if exc.status_code == 404:
            # Even if the namespace doesn't exist, it is still the correct one to use
            logger.info(
                f"using namespace '{expected_namespace}' for tenant '{tenancy_id}'"
            )
            return expected_namespace
        else:
            raise
    # Before returning it, verify that it isn't labelled with another tenancy ID
    labels = namespace["metadata"].get("labels", {})
    owner_id = labels.get(TENANCY_ID_LABEL, labels.get(TENANCY_ID_LABEL_LEGACY))
    if not owner_id or owner_id == tenancy_id:
        logger.info(f"using namespace '{expected_namespace}' for tenant '{tenancy_id}'")
        return expected_namespace
    else:
        raise NamespaceOwnershipError(expected_namespace, tenancy_id, owner_id)


def ensure_namespace(ekclient, namespace: str, tenancy: dto.Tenancy):
    """
    Ensures that the specified namespace exists and is labelled correctly for
    the specified tenancy.

    Assumes that the namespace name was discovered using ``get_namespace``.
    """
    # First try to patch the namespace to add the label
    ekclient.api("v1").resource("namespaces").create_or_patch(
        namespace,
        {
            "metadata": {
                "labels": {
                    MANAGED_BY_LABEL: "azimuth",
                    TENANCY_ID_LABEL: sanitise(tenancy.id),
                },
            },
        },
    )<|MERGE_RESOLUTION|>--- conflicted
+++ resolved
@@ -73,20 +73,11 @@
     ekresource = ekclient.api("v1").resource("namespaces")
     expected_namespace = f"az-{tenancy_name}"
     # Try to find the namespace that is labelled with the tenant ID
-<<<<<<< HEAD
-    try:
-        namespace = next(ekresource.list(labels={TENANCY_ID_LABEL: tenancy_id}))
-    except StopIteration:
-        pass
-    else:
-        found_namespace = namespace["metadata"]["name"]
-=======
     # We require that the namespace is unique
     namespaces = list(unique_namespaces(ekresource, tenancy_id))
     # If there is exactly one namespace, return it
     if len(namespaces) == 1:
         found_namespace = namespaces[0]["metadata"]["name"]
->>>>>>> d944e97d
         logger.info(f"using namespace '{found_namespace}' for tenant '{tenancy_id}'")
         if found_namespace != expected_namespace:
             logger.warning(
