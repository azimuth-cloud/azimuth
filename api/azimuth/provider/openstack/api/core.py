--- conflicted
+++ resolved
@@ -272,12 +272,8 @@
             token = cloud_data["auth"]["token"]
             response = requests.get(
                 f"{auth_url}/auth/tokens",
-<<<<<<< HEAD
                 headers={"X-Auth-Token": token, "X-Subject-Token": token},
-=======
-                headers = {"X-Auth-Token": token, "X-Subject-Token": token},
-                verify = verify
->>>>>>> d944e97d
+                verify=verify
             )
             response.raise_for_status()
             token_data = response.json()["token"]
