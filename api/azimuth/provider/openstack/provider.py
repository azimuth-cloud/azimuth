--- conflicted
+++ resolved
@@ -342,11 +342,8 @@
                 None,
                 compute_limits.total_cores,
                 compute_limits.total_cores_used,
-<<<<<<< HEAD
+                dto.QuotaType.COMPUTE,
                 related_resource_names=["VCPU", "PCPU"],
-=======
-                dto.QuotaType.COMPUTE,
->>>>>>> c7861179
             ),
             dto.Quota(
                 "ram",
@@ -354,11 +351,8 @@
                 "MB",
                 compute_limits.total_ram,
                 compute_limits.total_ram_used,
-<<<<<<< HEAD
+                dto.QuotaType.COMPUTE,
                 related_resource_names=["MEMORY_MB"],
-=======
-                dto.QuotaType.COMPUTE,
->>>>>>> c7861179
             ),
             dto.Quota(
                 "machines",
