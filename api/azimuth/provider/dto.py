--- conflicted
+++ resolved
@@ -78,17 +78,11 @@
     allocated: int
     #: The amount of the resource that has been used
     used: int
-<<<<<<< HEAD
-    #: Indicates if this is a quota for Coral credits, as opposed to
-    #: an Openstack resource
-    is_coral_quota: bool = False
     #: Openstack resource classes associated with the Coral credits quota which
     #: this quota is also controlled by
     related_resource_names: list = field(default_factory=list)
-=======
     #: Category of quota for filtering in UI
     quota_type: QuotaType
->>>>>>> c7861179
 
 
 @dataclass(frozen=True)
