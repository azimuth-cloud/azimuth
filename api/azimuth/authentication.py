"""
Django REST Framework authentication backend for the Azimuth app.
"""

import logging

from rest_framework.authentication import BaseAuthentication
from rest_framework.exceptions import AuthenticationFailed

from .provider import errors
from .settings import cloud_settings

logger = logging.getLogger(__name__)


class AuthenticatedUser:
    """
    Fake user that is returned to represent an authenticated user
    """

    def __init__(self, username):
        self.username = username
        self.is_authenticated = True

    def __str__(self):
        return self.username


class AuthSessionAuthentication(BaseAuthentication):
    """
    Authentication backend that looks for an auth session attached to the request.
    """

    def authenticate(self, request):
        auth_session = getattr(request, "auth_session", None)
        # If there is no auth session present, the request is not authenticated
        if not auth_session:
            return None
        # Otherwise, try to initialise a provider session from the auth session
        # This session will be returned as the auth object for DRF
        try:
            session = cloud_settings.PROVIDER.from_auth_session(auth_session)
        except errors.AuthenticationError as exc:
            # If a session cannot be resolved from the token, then it has expired
<<<<<<< HEAD
            logger.exception("Authentication failed: %s", str(exc))
=======
            logger.warning('Authentication failed: %s', str(exc))
>>>>>>> d944e97d
            raise AuthenticationFailed(str(exc))
        else:
            # If the token resolved, return an authenticated user
            logger.info("[%s] Found authenticated user", session.username())
            return (AuthenticatedUser(session.username()), session)

    def authenticate_header(self, request):
        return "Token"<|MERGE_RESOLUTION|>--- conflicted
+++ resolved
@@ -42,11 +42,7 @@
             session = cloud_settings.PROVIDER.from_auth_session(auth_session)
         except errors.AuthenticationError as exc:
             # If a session cannot be resolved from the token, then it has expired
-<<<<<<< HEAD
-            logger.exception("Authentication failed: %s", str(exc))
-=======
             logger.warning('Authentication failed: %s', str(exc))
->>>>>>> d944e97d
             raise AuthenticationFailed(str(exc))
         else:
             # If the token resolved, return an authenticated user
