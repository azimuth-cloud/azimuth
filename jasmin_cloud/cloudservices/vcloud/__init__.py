"""
This module defines an implementation of the cloud services interfaces for the
`VMWare vCloud Director 5.5 <http://pubs.vmware.com/vcd-55/index.jsp>`_ API.
"""

__author__ = "Matt Pryor"
__copyright__ = "Copyright 2015 UK Science and Technology Facilities Council"


import os, uuid, re, logging
from ipaddress import IPv4Address, AddressValueError, summarize_address_range
from time import sleep
from datetime import datetime
import xml.etree.ElementTree as ET

import requests
from jinja2 import Environment, FileSystemLoader

from .. import NATPolicy, MachineStatus, Image, HardDisk, Machine, Session
from ..exceptions import *


# Prefixes for vCD namespaces
_NS = {
    'vcd'  : 'http://www.vmware.com/vcloud/v1.5',
    'xsi'  : 'http://www.w3.org/2001/XMLSchema-instance',
    'ovf'  : 'http://schemas.dmtf.org/ovf/envelope/1',
    'rasd' : 'http://schemas.dmtf.org/wbem/wscim/1/cim-schema/2/CIM_ResourceAllocationSettingData',
}

# Required headers for all requests
_REQUIRED_HEADERS = { 'Accept':'application/*+xml;version=5.5' }

# Map of vCD vApp status codes to MachineStatus instances
_STATUS_MAP = {
    -1 : MachineStatus.PROVISIONING_FAILED,
     0 : MachineStatus.PROVISIONING,
     1 : MachineStatus.UNKNOWN,
     3 : MachineStatus.SUSPENDED,
     4 : MachineStatus.POWERED_ON,
     5 : MachineStatus.WAITING_FOR_INPUT,
     6 : MachineStatus.UNKNOWN,
     7 : MachineStatus.UNRECOGNISED,
     8 : MachineStatus.POWERED_OFF,
     9 : MachineStatus.INCONSISTENT,
    10 : MachineStatus.UNKNOWN,
}

# Poll interval for checking tasks
_POLL_INTERVAL = 2

# Jinja2 environment for loading XML templates from the same directory as this
# script is in
_ENV = Environment(
    loader = FileSystemLoader(os.path.dirname(os.path.realpath(__file__)))
)

# Logger
_log = logging.getLogger(__name__)

# Function to escape special chars in guest customisation script for XML
_escape_script = lambda s: s.replace(os.linesep, '&#13;').\
                             replace('"', '&quot;').\
                             replace('%', '&#37;').\
                             replace("'", '&apos;')


###############################################################################
###############################################################################


class VCloudError(ProviderSpecificError):
    """
    Provider specific error class for the vCloud Director provider.

    .. py:attribute:: __endpoint__

        The API endpoint that raised the error.

    .. py:attribute:: __user__

        The user when the error was raised.

    .. py:attribute:: __status_code__

        The majorErrorCode from the vCD error - always matches the HTTP status
        code of the response.

    .. py:attribute:: __error_code__

        The minorErrorCode from the vCD error.
    """
    def __init__(self, endpoint, user, status_code, error_code, error_message):
        self.__endpoint__    = endpoint
        self.__user__        = user
        self.__status_code__ = status_code
        self.__error_code__  = error_code
        super().__init__(error_message)

    def __str__(self):
        return "[{}] [{}] [{}] [{}] {}".format(
            self.__endpoint__, self.__user__,
            self.__status_code__, self.__error_code__, super().__str__()
        )

    def raise_cloud_service_error(self):
        """
        Raises the appropriate :py:class`..exceptions.CloudServiceError` with this
        vCD error as the cause.
        """
        # A 503 error probably means we couldn't even contact vCD
        if self.__status_code__ == 503:
            raise ProviderConnectionError('Cannot connect to vCloud Director API') from self
        # Any other 5xx error indicates a problem on the server
        if self.__status_code__ >= 500:
            raise ProviderUnavailableError('vCloud Director API encountered an error') from self
        # 4xx errors indicate that there was a problem with our request, so we want
        # to try and be more specific
        # For the status codes returned by the vCD API, see
        # http://pubs.vmware.com/vcd-55/topic/com.vmware.vcloud.api.doc_55/GUID-D2B2E6D4-7A92-4D1B-80C0-F32AE0CA3D11.html
        if self.__status_code__ == 401:
            # 401 is reported if authentication failed
            raise AuthenticationError('Authentication failed') from self
        elif self.__status_code__ == 403:
            # 403 is reported if the authenticated user doesn't have adequate
            # permissions
            raise PermissionsError('Insufficient permissions') from self
        elif self.__status_code__ == 404:
            # 404 is reported if the resource doesn't exist
            raise NoSuchResourceError('Resource does not exist') from self
        # BAD_REQUEST is sent when:
        #  * An action is invalid given the current state
        #  * When a quota is exceeded
        #  * When a badly formatted request is sent
        #  * Who knows what else...!
        elif self.__error_code__ == 'BAD_REQUEST':
            # To distinguish, we need to check the message
            message = str(self).lower()
            if 'validation error' in message:
                raise BadRequestError('Badly formatted request') from self
            elif 'vdc has run out of' in message:
                raise QuotaExceededError('Quota exceeded for organisation') from self
            elif 'requested operation will exceed' in message:
                raise QuotaExceededError('Requested operation will exceed organisation quota') from self
            else:
                raise InvalidActionError(
                    'Action is invalid for current state') from self
        # DUPLICATE_NAME is sent when a name is duplicated (surprise...!)
        elif self.__error_code__ == 'DUPLICATE_NAME':
            raise DuplicateNameError('Name is already in use') from self
        # TASK_CANCELED is sent when a task is cancelled...
        elif self.__error_code__ == 'TASK_CANCELED':
            raise TaskCancelledError('Action cancelled') from self
        # And TASK_ABORTED is sent when an admin aborts a task...
        elif self.__error_code__ == 'TASK_ABORTED':
            raise TaskAbortedError('Action aborted by administrator') from self
        # Otherwise, assume the request was incorrectly specified by the implementation
        raise ImplementationError('Bad request') from self

    @classmethod
    def from_xml(cls, endpoint, user, error):
        """
        Creates and returns a new :py:class:`VCloudError` from the given XML. The
        XML can be given either as a string or as an ``ElementTree.Element``.

        Raises ``ValueError`` if the given XML string is not a valid vCD error.

        :param endpoint: The endpoint that produced the XML
        :param user: The user whose session produced the XML
        :param error: The XML or ElementTree Element containing a vCD error
        :returns: A :py:class:`VCloudError`
        """
        try:
            if not isinstance(error, ET.Element):
                error = ET.fromstring(error)
            return cls(
                endpoint, user,
                int(error.attrib['majorErrorCode']),
                error.attrib['minorErrorCode'].upper(),
                error.attrib['message']
            )
        except (ET.ParseError, ValueError, KeyError, AttributeError):
            raise ValueError('Given XML is not a valid vCD Error')


###############################################################################
###############################################################################


class VCloudSession(Session):
    """
    Session implementation for the vCloud Director 5.5 API.

    :param endpoint: The API endpoint
    :param auth_token: An API authorisation token for the session
    """
    def __init__(self, endpoint, user, password):
        self.__endpoint = endpoint.rstrip('/')
        self.__user = user

        # Create a requests session that can inject the required headers
        self.__session = requests.Session()
        self.__session.headers.update(_REQUIRED_HEADERS)

        # Get an auth token for the session and inject it into the headers for
        # future requests
        res = self.api_request('POST', 'sessions', auth = (user, password))
        auth_token = res.headers['x-vcloud-authorization']
        self.__session.headers.update({ 'x-vcloud-authorization' : auth_token })

    def __getstate__(self):
        """
        Called when the object is pickled
        """
        # All we need to reconstruct the session is the endpoint, user and auth token
        state = { 'endpoint' : self.__endpoint, 'user' : self.__user }
        if self.__session:
            state['auth_token'] = self.__session.headers['x-vcloud-authorization']
        return state

    def __setstate__(self, state):
        """
        Called when the object is unpickled
        """
        self.__endpoint = state['endpoint']
        self.__user = state['user']
        # Reconstruct the session object
        if 'auth_token' in state:
            self.__session = requests.Session()
            self.__session.headers.update(_REQUIRED_HEADERS)
            self.__session.headers.update({ 'x-vcloud-authorization' : state['auth_token'] })
        else:
            self.__session = None

    def api_request(self, method, path, *args, **kwargs):
        """
        Makes a request to the vCloud Director API, injecting auth headers etc.,
        and returns the response if it has a 20x status code.

        If the status code is not 20x, a relevant exception is thrown.

        :param method: HTTP method to use (case-insensitive)
        :param path: Path to request
                     Can be relative (endpoint is prepended) or fully-qualified
        :param \*args: Other positional arguments to be passed to ``requests``
        :param \*\*kwargs: Other keyword arguments to be passed to ``requests``
        :returns: The ``requests.Response``
        """
        # Deduce the path to use
        if not re.match(r'https?://', path):
            path = '/'.join([self.__endpoint, path.strip('/')])
        # Make the request
        if self.__session is None:
            raise InvalidActionError('Session has already been closed')
        func = getattr(self.__session, method.lower(), None)
        if func is None:
            raise ImplementationError('Invalid HTTP method - {}'.format(method))
        # Convert exceptions from requests into cloud service connection errors
        # Since we don't configure requests to throw HTTP exceptions (we deal
        # with status codes instead), if we see an exception it is a problem
        _log.info('[%s] [%s] %s request to %s',
                  self.__endpoint, self.__user, method.upper(), path)
        try:
            res = func(path, *args, verify = False, **kwargs)
        except requests.exceptions.RequestException:
            raise ProviderConnectionError('Cannot connect to vCloud Director API')
        # If the response status is an error (i.e. 4xx or 5xx), try to raise an
        # appropriate error, otherwise return the response
        if res.status_code == 503:
            # A 503 error probably means we couldn't even contact vCD
            raise ProviderConnectionError('Cannot connect to vCloud Director API')
        elif res.status_code >= 500:
            # Any other 5xx error indicates a problem on the server
            try:
                # Try to derive an exception from the vCD error
                VCloudError.from_xml(self.__endpoint, self.__user, res.text) \
                           .raise_cloud_service_error()
            except ValueError:
                # If creating a vCD error fails (probaby because there is not one
                # in the response), raise a more generic error
                raise ProviderUnavailableError('vCloud Director API encountered an error')
        elif res.status_code >= 400:
            try:
                # Try to create a cloud service error from the underlying vCD error
                VCloudError.from_xml(self.__endpoint, self.__user, res.text) \
                           .raise_cloud_service_error()
            except ValueError:
                # If there is no cloud error, raise the specific errors ourself
                # vCD only raises 401, 403 and 404 error codes
                if res.status_code == 401:
                    raise AuthenticationError('Authentication failed')
                elif res.status_code == 403:
                    raise PermissionsError('Insufficient permissions')
                elif res.status_code == 404:
                    raise NoSuchResourceError('Resource does not exist')
                else:
                    raise CloudServiceError('Unknown error with status code {}'.format(res.status_code))
        else:
            return res

    def wait_for_task(self, task_href):
        """
        Takes the href of a task and waits for it to complete before returning.

        If the task fails to complete successfully, it throws an exception with
        a suitable message.

        :param task_href: The href of the task to wait for
        """
        # Loop until we have success or failure
        while True:
            # Get the current status
            task = ET.fromstring(self.api_request('GET', task_href).text)
            status = task.attrib['status'].lower()
            # If the task is successful, we can exit
            if status == 'success':
                break
            # Try to find an Error in the Task, and raise the corresponding
            # cloud service error with the VCloudError as it's cause
            cs_err = None
            xml_err = task.find('.//vcd:Error', _NS)
            if xml_err is not None:
                try:
                    VCloudError.from_xml(self.__endpoint, self.__user, xml_err) \
                               .raise_cloud_service_error()
                except TaskFailedError:
                    # If the raised exception is already a task error, re-raise it
                    raise
                except CloudServiceError as e:
                    # All other cloud service errors should be wrapped in TaskFailedError
                    # to make the context clear
                    raise TaskFailedError(str(e)) from e
                except ValueError:
                    # A value error means there was not a valid error in the XML
                    # This is OK
                    pass
            # We should probably never get this far (if status is canceled, aborted
            # or error, there should be an Error element in the response)
            # But if we do, bail based on status
            if status == 'canceled':
                raise TaskCancelledError('Action cancelled')
            elif status == 'aborted':
                raise TaskAbortedError('Action aborted by administrator')
            elif status == 'error':
                raise TaskFailedError('Unrecoverable error')
            # Any other statuses, we sleep before fetching the task again
            sleep(_POLL_INTERVAL)

    _TYPE_KEY = '{{{}}}type'.format(_NS['xsi'])
    def get_metadata(self, base):
        """
        Finds all the metadata associated with the given base and returns it as
        a dictionary.

        :param base: The object to find metadata for
        :returns: A dictionary of metadata entries
        """
        try:
            xml = ET.fromstring(self.api_request('GET', '{}/metadata'.format(base)).text)
        except NoSuchResourceError:
            return {}
        meta = {}
        for entry in xml.findall('.//vcd:MetadataEntry', _NS):
            key = entry.find('./vcd:Key', _NS).text
            value = entry.find('.//vcd:Value', _NS).text
            type_ = entry.find('./vcd:TypedValue', _NS).attrib[self._TYPE_KEY]
            # Try to convert the value
            try:
                if type_ == 'MetadataNumberValue':
                    # Number actually means int, but the number can be in the format 10.0
                    try:
                        meta[key] = int(value)
                    except ValueError:
                        meta[key] = int(float(value))
                elif type_ == "MetadataBooleanValue":
                    meta[key] = (value.lower() == 'true')
                elif type_ == "MetadataDateTimeValue":
                    # Don't attempt to parse the timezone
                    meta[key] = datetime.strptime(value[:19], '%Y-%m-%dT%H:%M:%S')
                else:
                    meta[key] = value
            except (ValueError, TypeError):
                raise BadConfigurationError('Invalid metadata value')
        return meta

    def poll(self):
        """
        See :py:meth:`jasmin_cloud.cloudservices.Session.poll`.
        """
        # Just hit an API endpoint that does nothing but report session info
        self.api_request('GET', 'session')
        return True

    def has_permission(self, permission):
        """
        See :py:meth:`jasmin_cloud.cloudservices.Session.has_permission`.
        """
        # This implementation uses vCD metadata attached to the org
        # So first, we get the href of the org for the session
        session = ET.fromstring(self.api_request('GET', 'session').text)
        org = session.find('.//vcd:Link[@type="application/vnd.vmware.vcloud.org+xml"]', _NS)
        # Then get the metadata
        meta = self.get_metadata(org.attrib['href'])
        # Add the namespace to the permission as the key into metadata
        #   If the key is not present, treat that as having value 0
        return bool(meta.get('JASMIN.{}'.format(permission.upper()), 0))

    def list_images(self):
        """
        See :py:meth:`jasmin_cloud.cloudservices.Session.list_images`.

        .. note::

            This implementation uses `vAppTemplate` uuids as the image ids
        """
        # Get a list of uris of catalogs available to the user
        results = ET.fromstring(self.api_request('GET', 'catalogs/query').text)
        cat_refs = [result.attrib['href'] for result in results.findall('vcd:CatalogRecord', _NS)]
        # Now we know the catalogs we have access to, we can get the items
        images = []
        for cat_ref in cat_refs:
            # Query the catalog to find its items
            catalog = ET.fromstring(self.api_request('GET', cat_ref).text)
            # Query each item to find out if it is a vAppTemplate or some other
            # type of media (e.g. an ISO, which we want to ignore)
            for item_ref in catalog.findall('.//vcd:CatalogItem', _NS):
                item = ET.fromstring(self.api_request('GET', item_ref.attrib['href']).text)
                entity = item.find(
                    './/vcd:Entity[@type="application/vnd.vmware.vcloud.vAppTemplate+xml"]', _NS
                )
                # If there is no vAppTemplate, ignore the catalogue item
                if entity is None:
                    continue
                # get_image might still decide that the vAppTemplate is not one
                # we recognise, maybe because it is incorrectly configured
                try:
                    images.append(self.get_image(
                        entity.attrib['href'].rstrip('/').split('/').pop()
                    ))
                except NoSuchResourceError:
                    continue
        return images

    def get_image(self, image_id):
        """
        See :py:meth:`jasmin_cloud.cloudservices.Session.get_image`.

        .. note::

            This implementation uses `vAppTemplate` uuids as the image ids
        """
        template = ET.fromstring(
            self.api_request('GET', 'vAppTemplate/{}'.format(image_id)).text
        )
        # If the template is not a gold master, reject it
        if template.attrib['goldMaster'].lower() != 'true':
            raise NoSuchResourceError('Image is not a gold master')
        # Strip the version string from the name
        name = '-'.join(template.attrib['name'].split('-')[:-1])
        description = template.findtext('vcd:Description', '', _NS)
        # If the template has a link to delete it, then it is private
        is_public = template.find('./vcd:Link[@rel="remove"]', _NS) is None
        # Fetch the metadata associated with the vAppTemplate
        meta = self.get_metadata(template.attrib['href'])
        # If a template has no NAT policy set, reject it
        try:
            nat_policy = NATPolicy[meta['JASMIN.NAT_POLICY'].upper()]
        except KeyError:
            raise NoSuchResourceError('Image has no NAT policy')
        # Use a default for host type if not available
        host_type = meta.get('JASMIN.HOST_TYPE', 'other')
        return Image(image_id, name, host_type, description, nat_policy, is_public)

    def image_from_machine(self, machine_id, name, description):
        """
        See :py:meth:`jasmin_cloud.cloudservices.Session.image_from_machine`.

        .. note::

            This implementation uses `vAppTemplate` uuids as the image ids
        """
        # First, check if the session is allowed to do this!
        if not self.has_permission('CAN_CREATE_TEMPLATES'):
            raise PermissionsError('Insufficient permissions')
        # Find the catalogue we will create the image in
        # This is done by selecting the first catalogue from the org we are using
        # First, we have to retrieve the org from the session
        session = ET.fromstring(self.api_request('GET', 'session').text)
        org_ref = session.find('.//vcd:Link[@type="application/vnd.vmware.vcloud.org+xml"]', _NS)
        if org_ref is None:
            raise BadConfigurationError('Unable to find organisation for user')
        org = ET.fromstring(self.api_request('GET', org_ref.attrib['href']).text)
        # Then get the catalogue from the org
        cat_ref = org.find('.//vcd:Link[@type="application/vnd.vmware.vcloud.catalog+xml"]', _NS)
        if cat_ref is None:
            raise BadConfigurationError('Organisation has no catalogues with write access')
        # Before we create the catalogue item, we must power down the machine
        try:
            self.stop_machine(machine_id)
        except InvalidActionError:
            # If it is already powered down, great!
            pass
        # Send the request to create the catalogue item and wait for it to complete
        source_href = '{}/vApp/{}'.format(self.__endpoint, machine_id)
        payload = _ENV.get_template('CaptureVAppParams.xml').render({
            'image': {
                # Append todays date to the template name as a version string
                'name'        : '{}-{:%Y%m%d}'.format(name, datetime.now()),
                'description' : description,
                'source_href' : source_href,
            },
        })
        try:
            task = ET.fromstring(self.api_request(
                'POST', '{}/action/captureVApp'.format(cat_ref.attrib['href']), payload
            ).text)
        except ProviderUnavailableError:
            # For some reason, vCD throws a 500 error when a template with the given
            # name already exists
            # So we have no choice but to assume it is a duplicate name error
            raise DuplicateNameError('Name is already in use')
        try:
            self.wait_for_task(task.attrib['href'])
        except TaskFailedError as e:
            raise ImageCreateError('{} while creating catalogue item'.format(e)) from e
        # Get the id of the create vAppTemplate from the task
        template_ref = task.find(
            './/*[@type="application/vnd.vmware.vcloud.vAppTemplate+xml"]', _NS
        )
        template_id = template_ref.attrib['href'].rstrip('/').split('/').pop()
        # Write the associated metadata
        host_type = 'other'
        nat_policy = NATPolicy.USER
        payload = _ENV.get_template('VAppTemplateMetadata.xml').render({
            'host_type'  : host_type,
            'nat_policy' : nat_policy.name,
        })
        task = ET.fromstring(self.api_request(
            'POST', '{}/metadata'.format(template_ref.attrib['href']), payload
        ).text)
        try:
            self.wait_for_task(task.attrib['href'])
        except TaskFailedError as e:
            raise ImageCreateError('{} while creating catalogue item'.format(e)) from e
        # Delete the source machine
        self.delete_machine(machine_id)
        # Newly created templates are never public
        return Image(template_id, name, host_type, description, nat_policy, False)

    def delete_image(self, image_id):
        """
        See :py:meth:`jasmin_cloud.cloudservices.Session.delete_image`.

        .. note::

            This implementation uses `vAppTemplate` uuids as the image ids
        """
        try:
            task = ET.fromstring(self.api_request(
                'DELETE', 'vAppTemplate/{}'.format(image_id)
            ).text)
            self.wait_for_task(task.attrib['href'])
        except (InvalidActionError, TaskFailedError) as e:
            raise ImageDeleteError('{} while deleting catalogue item'.format(e)) from e

    def count_machines(self):
        """
        See :py:meth:`jasmin_cloud.cloudservices.Session.count_machines`.
        """
        # We only need one API query to return this
        results = ET.fromstring(self.api_request('GET', 'vApps/query').text)
        return len(results.findall('vcd:VAppRecord', _NS))

    def list_machines(self):
        """
        See :py:meth:`jasmin_cloud.cloudservices.Session.list_machines`.
        """
        # This will return all the VMs available to the user
        results = ET.fromstring(self.api_request('GET', 'vApps/query').text)
        apps = results.findall('vcd:VAppRecord', _NS)
        return [
            self.get_machine(app.attrib['href'].rstrip('/').split('/').pop()) for app in apps
        ]

    def __gateway_from_app(self, app):
        """
        Given an ET element representing a vApp, returns an ET element representing the
        edge device for the network to which the primary NIC of the first VM in the vApp
        is connected, or None
        """
        try:
            vdc_ref = app.find('./vcd:Link[@type="application/vnd.vmware.vcloud.vdc+xml"]', _NS)
            vdc = ET.fromstring(self.api_request('GET', vdc_ref.attrib['href']).text)
            gateways_ref = vdc.find('./vcd:Link[@rel="edgeGateways"]', _NS)
            gateways = ET.fromstring(self.api_request('GET', gateways_ref.attrib['href']).text)
            # Assume one gateway per vdc
            gateway_ref = gateways.find('./vcd:EdgeGatewayRecord', _NS)
            return ET.fromstring(self.api_request('GET', gateway_ref.attrib['href']).text)
        except AttributeError:
            return None

    def __primary_nic_from_app(self, app):
        """
        Given an ET element representing a vApp, returns an ET element representing the primary
        NIC of the first VM within the vApp, or None
        """
        try:
            vm = app.find('.//vcd:Vm', _NS)
            primary_net_idx = vm.find('.//vcd:PrimaryNetworkConnectionIndex', _NS).text
            return vm.find(
                './/vcd:NetworkConnection[vcd:NetworkConnectionIndex="{}"]'.format(primary_net_idx), _NS
            )
        except AttributeError:
            return None

    def __internal_ip_from_app(self, app):
        """
        Given an ET element representing a vApp, returns the internal IP of the primary
        NIC of the first VM within the vApp, or None
        """
        try:
            nic = self.__primary_nic_from_app(app)
            return IPv4Address(nic.find('vcd:IpAddress', _NS).text)
        except (AttributeError, AddressValueError):
            return None

<<<<<<< HEAD
    _CAPACITY_KEY = '{{{}}}capacity'.format(_NS['vcd'])
=======
>>>>>>> 880b8336
    def get_machine(self, machine_id):
        """
        See :py:meth:`jasmin_cloud.cloudservices.Session.get_machine`.
        """
        app = ET.fromstring(self.api_request('GET', 'vApp/{}'.format(machine_id)).text)
        name = app.attrib['name']
        # If the app has an outstanding task with status="error", set machine status
        # to 'unspecified error'
        if app.find('.//vcd:Task[@status="error"]', _NS) is not None:
            status = MachineStatus.ERROR
        else:
            # Otherwise, convert the integer status to one of the statuses in MachineStatus
            status = _STATUS_MAP.get(int(app.attrib['status']), MachineStatus.UNRECOGNISED)
        # Get the description
        description = app.findtext('vcd:Description', '', _NS)
        # Convert the string creationDate to a datetime
        # For now, make no attempt to process timezone
        created = datetime.strptime(
            app.find('vcd:DateCreated', _NS).text[:19], '%Y-%m-%dT%H:%M:%S'
        )
        # For OS, CPU, RAM and disks, we use the values from the first VM
        vm = app.find('.//vcd:Vm', _NS)
        if vm is not None:
            os = vm.findtext(
                './/ovf:OperatingSystemSection/ovf:Description', 'Unknown', _NS
            )
            vhs = vm.find('.//ovf:VirtualHardwareSection', _NS)
            cpus = int(vhs.findtext(
                './ovf:Item[rasd:ResourceType="3"]/rasd:VirtualQuantity', '-1', _NS
            ))
            ram = int(vhs.findtext(
                './ovf:Item[rasd:ResourceType="4"]/rasd:VirtualQuantity', '-1', _NS
            )) // 1024  # RAM comes out in MB - convert to GB
            # Find the disks associated with the VM
            disks = []
            for disk in vhs.findall('./ovf:Item[rasd:ResourceType="17"]', _NS):
                disk_name = disk.find('./rasd:ElementName', _NS).text
                size = disk.find('./rasd:HostResource', _NS).attrib[self._CAPACITY_KEY]
                size = int(size) // 1024  # Disk size comes out in MB
                disks.append(HardDisk(disk_name, size))
            disks = tuple(disks)
        else:
            os = 'Unknown'
            cpus = -1
            ram = -1
            disks = tuple()
        # For IP addresses, we use the values from the primary NIC of the first VM
        internal_ip = self.__internal_ip_from_app(app)
        external_ip = None
        # If there is no internal IP, don't even bother trying to find an external one...
        if internal_ip is not None:
            # Try to find a corresponding DNAT rule for an external IP
            try:
                gateway = self.__gateway_from_app(app)
                nat_rules = gateway.findall('.//vcd:NatRule', _NS)
            except AttributeError:
                nat_rules = []
            for rule in nat_rules:
                if rule.find('vcd:RuleType', _NS).text.upper() == 'DNAT':
                    # Check if this rule applies to our IP
                    translated = IPv4Address(rule.find('.//vcd:TranslatedIp', _NS).text)
                    if translated == internal_ip:
                        external_ip = IPv4Address(rule.find('.//vcd:OriginalIp', _NS).text)
                        break
        return Machine(machine_id, name, status, cpus, ram, disks,
                       description, created, os, internal_ip, external_ip)

    # Guest customisation script expects a script to be baked into each template
    # at /usr/local/bin/activator.sh
    # The script should have the following interface on all machines:
    #   activator.sh <ssh_key> <org_name> <vm_type> <vm_id>
    # However, the script itself may differ from machine to machine, and is free
    # to use or ignore the arguments as it sees fit
    _GUEST_CUSTOMISATION = """#!/bin/sh
if [ x$1 = x"postcustomization" ]; then
  /usr/local/bin/activator.sh "{ssh_key}" "{org_name}" "{vm_type}" "{vm_id}"
fi
"""
    def provision_machine(self, image_id, name, description, ssh_key, expose):
        """
        See :py:meth:`jasmin_cloud.cloudservices.Session.provision_machine`.

        .. note::

            This implementation uses `vAppTemplate` uuids as the image ids
        """
        # Get the image info
        image = self.get_image(image_id)
        # Override expose based on the NAT policy
        if image.nat_policy == NATPolicy.ALWAYS:
            expose = True
        elif image.nat_policy == NATPolicy.NEVER:
            expose = False
        # Get the actual vAppTemplate XML
        template = ET.fromstring(
            self.api_request('GET', 'vAppTemplate/{}'.format(image_id)).text
        )
        # Get the current org from the session
        session = ET.fromstring(self.api_request('GET', 'session').text)
        org_ref = session.find('.//vcd:Link[@type="application/vnd.vmware.vcloud.org+xml"]', _NS)
        if org_ref is None:
            raise BadConfigurationError('Unable to find organisation for user')
        org = ET.fromstring(self.api_request('GET', org_ref.attrib['href']).text)
        # Configure each VM contained in the vApp
        vm_configs = []
        # Track the maximum number of NICs for a VM
        # The caller is required to provide a network for each NIC
        n_networks_required = 0
        for vm in template.findall('.//vcd:Vm', _NS):
            # Get all the network connections associated with the VM
            nics = vm.findall('.//vcd:NetworkConnection', _NS)
            if not nics:
                raise BadConfigurationError('No network connection section for VM')
            n_nics = len(nics)
            n_networks_required = max(n_networks_required, n_nics)
            # Get a unique name for the VM
            vm_name = uuid.uuid4().hex
            # Make sure the guest customisation script is escaped after formatting
            script = _escape_script(self._GUEST_CUSTOMISATION.format(
                ssh_key  = ssh_key.strip(),
                org_name = org.attrib['name'],
                vm_type  = image.host_type,
                vm_id    = vm_name,
            ))
            vm_configs.append({
                'href'          : vm.attrib['href'],
                'name'          : vm_name,
                'n_nics'        : n_nics,
                'customisation' : script,
            })
        # Get the VDC to deploy the VM into
        # This is done by selecting the first VCD from the org we are using
        vdc_ref = org.find('.//vcd:Link[@type="application/vnd.vmware.vcloud.vdc+xml"]', _NS)
        if vdc_ref is None:
            raise BadConfigurationError('Organisation has no VDCs')
        vdc = ET.fromstring(self.api_request('GET', vdc_ref.attrib['href']).text)
        # Find the available networks from the VDC
        network_refs = vdc.findall('.//vcd:AvailableNetworks/vcd:Network', _NS)
        if not network_refs:
            raise BadConfigurationError('No networks available in vdc')
        # Get the mapping of NIC => network from the network metadata
        networks = {}
        for network_ref in network_refs:
            # Get the NIC_ID metadata
            # Ignore any networks without it
            metadata = self.get_metadata(network_ref.attrib['href'])
            try:
                nic_id = metadata['JASMIN.NIC_ID']
            except KeyError:
                continue
            # Store the network config against the NIC
            networks[nic_id] = { 'name' : network_ref.attrib['name'],
                                 'href' : network_ref.attrib['href'] }
        # Check that there is a network for each NIC
        for n in range(n_networks_required):
            if n not in networks:
                raise BadConfigurationError('No network for NIC {}'.format(n))
        # Build the XML payload for the request
        payload = _ENV.get_template('ComposeVAppParams.xml').render({
            'appliance': {
                'name'        : name,
                'description' : description,
                'vms'         : vm_configs,
            },
            'networks': networks,
        })
        # Send the request to vCD
        # The response is a vapp object
        app = ET.fromstring(self.api_request(
            'POST', '{}/action/composeVApp'.format(vdc.attrib['href']), payload
        ).text)
        # The vapp has a list of tasks associated with it
        # We keep checking that list until it has nothing in it
        while True:
            tasks = app.findall('./vcd:Tasks/vcd:Task', _NS)
            # If there are no tasks, we're done
            if not tasks: break
            # Wait for each task to complete
            for task in tasks:
                try:
                    self.wait_for_task(task.attrib['href'])
                except TaskFailedError as e:
                    raise ProvisioningError('{} while provisioning machine'.format(e)) from e
            # Refresh our view of the app
            app = ET.fromstring(self.api_request('GET', app.attrib['href']).text)
        machine_id = app.attrib['href'].rstrip('/').split('/').pop()
        # Expose the machine if required
        if expose:
            self.__expose_machine(machine_id)
        return self.get_machine(machine_id)

    def __expose_machine(self, machine_id):
        """
        Applies NAT and firewall rules to expose the given machine to the internet.
        """
        # We need to access the edge device that the machine is connected to the internet via
        # To do this, we first get the machine details, then the vdc details
        app = ET.fromstring(self.api_request('GET', 'vApp/{}'.format(machine_id)).text)
        gateway = self.__gateway_from_app(app)
        if gateway is None:
            raise BadConfigurationError('Could not find edge gateway')
        # Find the uplink gateway interface (assume there is only one)
        uplink = gateway.find('.//vcd:GatewayInterface[vcd:InterfaceType="uplink"]', _NS)
        if uplink is None:
            raise BadConfigurationError('Edge gateway has no uplink')
        # Find the pool of available external IP addresses, assume only one ip range is defined
        ip_range = uplink.find('.//vcd:IpRange', _NS)
        if ip_range is None:
            raise BadConfigurationError('Uplink has no IP range defined')
        start_ip = IPv4Address(ip_range.find('./vcd:StartAddress', _NS).text)
        end_ip = IPv4Address(ip_range.find('./vcd:EndAddress', _NS).text)
        ip_pool = set(ip for net in summarize_address_range(start_ip, end_ip) for ip in net)
        # Find our internal IP address
        internal_ip = self.__internal_ip_from_app(app)
        if internal_ip is None:
            raise NetworkingError('Machine has no network connections')
        # Search the existing NAT rules:
        #   1. If we find an existing DNAT rule specifically for our IP, we are done
        #      We assume that all NAT configuration was done by this method, in which case the
        #      DNAT, SNAT and firewall rules should all be set in one call, and so if one
        #      exists, the others also will
        #   2. Remove ip addresses that already have an associated NAT rule from the pool
        nat_rules = gateway.findall('.//vcd:NatRule', _NS)
        for rule in nat_rules:
            rule_type = rule.find('vcd:RuleType', _NS).text.upper()
            if rule_type == 'SNAT':
                # For SNAT rules, we rule out the translated IP
                ip_pool.discard(IPv4Address(rule.find('.//vcd:TranslatedIp', _NS).text))
            elif rule_type == 'DNAT':
                # Check if this rule applies to our IP
                translated = IPv4Address(rule.find('.//vcd:TranslatedIp', _NS).text)
                if translated == internal_ip:
                    # Machine is already exposed, so nothing to do
                    return
                # For DNAT rules, we rule out the original IP
                ip_pool.discard(IPv4Address(rule.find('.//vcd:OriginalIp', _NS).text))
        try:
            ip_use = ip_pool.pop()
        except KeyError:
            raise NetworkingError('No external IP addresses available')
        # Get the current edge gateway configuration
        gateway_config = gateway.find('.//vcd:EdgeGatewayServiceConfiguration', _NS)
        if gateway_config is None:
            raise BadConfigurationError('No edge gateway configuration exists')
        # Get the NAT service section
        # If there is no NAT service section, create one
        nat_service = gateway_config.find('vcd:NatService', _NS)
        if nat_service is None:
            nat_service = ET.fromstring(_ENV.get_template('NatService.xml').render())
            gateway_config.append(nat_service)
        network = uplink.find('vcd:Network', _NS)
        details = {
            'description' : 'Public facing IP',
            'network' : {
                'href' : network.attrib['href'],
                'name' : network.attrib['name'],
            },
            'external_ip' : ip_use,
            'internal_ip' : internal_ip,
        }
        # Prepend a new SNAT rule to the service
        # The first element is always IsEnabled, so we insert at index 1
        # NOTE: It is important that this is PREPENDED - to ensure that machine appears to
        #       the outside world with a specific IP it must appear before any generic
        #       SNAT rules
        nat_service.insert(1, ET.fromstring(_ENV.get_template('SNATRule.xml').render(details)))
        # Append a new DNAT rule to the service
        nat_service.append(ET.fromstring(_ENV.get_template('DNATRule.xml').render(details)))
        # Get the firewall service and append a new rule
        firewall = gateway_config.find('vcd:FirewallService', _NS)
        if firewall is None:
            raise BadConfigurationError('No firewall configuration defined')
        firewall.append(ET.fromstring(_ENV.get_template('InboundFirewallRule.xml').render(details)))
        # Make the changes
        edit_url = '{}/action/configureServices'.format(gateway.attrib['href'])
        task = ET.fromstring(self.api_request(
            'POST', edit_url, ET.tostring(gateway_config),
            headers = { 'Content-Type' : 'application/vnd.vmware.admin.edgeGatewayServiceConfiguration+xml' }
        ).text)
        try:
            self.wait_for_task(task.attrib['href'])
        except TaskFailedError as e:
            raise NetworkingError('{} while applying network configuration'.format(e)) from e

    def __unexpose_machine(self, machine_id):
        """
        Removes any NAT and firewall rules applied to the given machine.
        """
        # We need to access the edge device that the machine is connected to the internet via
        # To do this, we first get the machine details, then the vdc details
        app = ET.fromstring(self.api_request('GET', 'vApp/{}'.format(machine_id)).text)
        gateway = self.__gateway_from_app(app)
        if gateway is None:
            raise BadConfigurationError('Could not find edge gateway')
        # Find our internal IP address
        internal_ip = self.__internal_ip_from_app(app)
        if internal_ip is None:
            return
        # Get the current edge gateway configuration
        # If none exists, there aren't any NAT rules
        gateway_config = gateway.find('.//vcd:EdgeGatewayServiceConfiguration', _NS)
        if gateway_config is None:
            return
        # Get the NAT service section
        # If there is no NAT service section, there aren't any NAT rules
        nat_service = gateway_config.find('vcd:NatService', _NS)
        if nat_service is None:
            return
        # Remove any NAT rules from the service that apply specifically to our internal IP
        # As we go, we save the mapped external ip in order to remove firewall rules after
        nat_rules = nat_service.findall('vcd:NatRule', _NS)
        external_ip = None
        for rule in nat_rules:
            rule_type = rule.find('vcd:RuleType', _NS).text.upper()
            if rule_type == 'SNAT':
                # For SNAT rules, we check the original ip
                # The default SNAT rule has a /24 network, so we need to catch the AddressValueError
                try:
                    original = IPv4Address(rule.find('.//vcd:OriginalIp', _NS).text)
                    if original == internal_ip:
                        nat_service.remove(rule)
                        # The external IP is the translated ip, and should NEVER be a network
                        external_ip = IPv4Address(rule.find('.//vcd:TranslatedIp', _NS).text)
                except AddressValueError:
                    # We should only get to here if original ip is a network, which we ignore
                    pass
            elif rule_type == 'DNAT':
                # For DNAT rules, we check the translated ip, which should NEVER be a network
                translated = IPv4Address(rule.find('.//vcd:TranslatedIp', _NS).text)
                if translated == internal_ip:
                    nat_service.remove(rule)
                    # The external ip is the original ip
                    external_ip = IPv4Address(rule.find('.//vcd:OriginalIp', _NS).text)
        # If we didn't find an external ip, the machine must not be exposed
        if external_ip is None:
            return
        # Remove any firewall rules (inbound or outbound) that apply specifically to the ip
        firewall = gateway_config.find('vcd:FirewallService', _NS)
        if firewall is None:
            # If we get to here, we would expect a firewall config to exist
            raise BadConfigurationError('No firewall configuration defined')
        firewall_rules = firewall.findall('vcd:FirewallRule', _NS)
        for rule in firewall_rules:
            # Try the source and destination ips independently
            # We ignore AddressValueErrors, since the ip couldn't possibly match
            try:
                source_ip = IPv4Address(rule.find('vcd:SourceIp', _NS).text)
                if source_ip == external_ip:
                    firewall.remove(rule)
            except AddressValueError:
                pass
            try:
                dest_ip = IPv4Address(rule.find('vcd:DestinationIp', _NS).text)
                if dest_ip == external_ip:
                    firewall.remove(rule)
            except AddressValueError:
                pass
        # Make the changes
        edit_url = '{}/action/configureServices'.format(gateway.attrib['href'])
        task = ET.fromstring(self.api_request(
            'POST', edit_url, ET.tostring(gateway_config),
            headers = { 'Content-Type' : 'application/vnd.vmware.admin.edgeGatewayServiceConfiguration+xml' }
        ).text)
        try:
            self.wait_for_task(task.attrib['href'])
        except TaskFailedError as e:
            raise NetworkingError('{} while applying network configuration'.format(e)) from e

    def reconfigure_machine(self, machine_id, cpus, ram):
        """
        See :py:meth:`jasmin_cloud.cloudservices.Session.reconfigure_machine`.
        """
        # First, get the machine
        machine = self.get_machine(machine_id)
        # The machine must be off
        if machine.status != MachineStatus.POWERED_OFF:
            raise InvalidActionError('Machine must be powered off to reconfigure')
        # If there are no changes, just return
        if cpus == machine.cpus and ram == machine.ram:
            return machine
        # Get the id of the first VM in the vApp
        app = ET.fromstring(self.api_request('GET', 'vApp/{}'.format(machine_id)).text)
        vm_id = app.find('.//vcd:Vm', _NS).attrib['href'].rstrip('/').split('/').pop()
        # Change the CPU if it is different to the previous
        if cpus != machine.cpus:
            payload = _ENV.get_template('CPUHardwareSection.xml').render({
                'cpus' : cpus,
            })
            cpu_task = ET.fromstring(self.api_request(
                'PUT', 'vApp/{}/virtualHardwareSection/cpu'.format(vm_id), payload
            ).text)
            try:
                self.wait_for_task(cpu_task.attrib['href'])
            except TaskFailedError as e:
                raise ResourceAllocationError(
                    '{} while allocating {} cores'.format(e, cpus)
                ) from e
        # Change the memory if it is different to the previous
        if ram != machine.ram:
            payload = _ENV.get_template('MemoryHardwareSection.xml').render({
                # Convert GB to MB
                'ram' : ram * 1024,
            })
            mem_task = ET.fromstring(self.api_request(
                'PUT', 'vApp/{}/virtualHardwareSection/memory'.format(vm_id), payload
            ).text)
            try:
                self.wait_for_task(mem_task.attrib['href'])
            except TaskFailedError as e:
                raise ResourceAllocationError(
                    '{} while allocating {} GB RAM'.format(e, ram)
                ) from e
        return self.get_machine(machine_id)

<<<<<<< HEAD
    _BUS_TYPE_KEY = '{{{}}}busType'.format(_NS['vcd'])
    _BUS_SUBTYPE_KEY = '{{{}}}busSubType'.format(_NS['vcd'])
    def add_disk_to_machine(self, machine_id, size):
        """
        See :py:meth:`jasmin_cloud.cloudservices.Session.add_disk_to_machine`.
        """
        # First, check that the machine if off
        if self.get_machine(machine_id).status != MachineStatus.POWERED_OFF:
            raise InvalidActionError('Machine must be powered off to add a disk')
        # We will work with the first VM in the vApp
        app = ET.fromstring(self.api_request('GET', 'vApp/{}'.format(machine_id)).text)
        vm_id = app.find('.//vcd:Vm', _NS).attrib['href'].rstrip('/').split('/').pop()
        # Get the current disk info from the virtual hardware section
        disks_section = ET.fromstring(self.api_request(
            'GET', 'vApp/{}/virtualHardwareSection/disks'.format(vm_id)
        ).text)
        disks = disks_section.findall('./vcd:Item[rasd:ResourceType="17"]', _NS)
        # There must be at least one disk to use as a template
        if not disks:
            raise BadConfigurationError('Machine must have at least one disk before operation')
        # Find the maximum unit number and instance ID for all current disks
        max_unit = -1
        max_id = -1
        for disk in disks:
            max_unit = max(max_unit, int(disk.find('./rasd:AddressOnParent', _NS).text))
            max_id = max(max_id, int(disk.find('./rasd:InstanceID', _NS).text))
        # Create a new disk element
        new_disk = ET.fromstring(_ENV.get_template('HardDisk.xml').render({
            # Increase the discovered unit and ID by 1 for the new disk
            'unit' : max_unit + 1,
            'instance_id' : max_id + 1,
            # Capacity should be given in MB
            'capacity' : size * 1024,
            # Take bus and parent info from the first disk
            'bus_sub_type' : disks[0].find('./rasd:HostResource', _NS).attrib[self._BUS_SUBTYPE_KEY],
            'bus_type' : disks[0].find('./rasd:HostResource', _NS).attrib[self._BUS_TYPE_KEY],
            'parent' : disks[0].find('./rasd:Parent', _NS).text,
        }))
        # Add the disk to the disks section
        disks_section.append(new_disk)
        # Initiate the changes
        edit_url = 'vApp/{}/virtualHardwareSection/disks'.format(vm_id)
        task = ET.fromstring(self.api_request(
            'PUT', edit_url, ET.tostring(disks_section),
            headers = { 'Content-Type' : 'application/vnd.vmware.vcloud.rasdItemsList+xml' }
        ).text)
        # Wait for the task to complete
        try:
            self.wait_for_task(task.attrib['href'])
        except TaskFailedError as e:
            raise ResourceAllocationError(
                '{} while allocating {} GB hard disk'.format(e, size)
            ) from e
        return self.get_machine(machine_id)

=======
>>>>>>> 880b8336
    def start_machine(self, machine_id):
        """
        See :py:meth:`jasmin_cloud.cloudservices.Session.start_machine`.
        """
        try:
            task = ET.fromstring(self.api_request(
                'POST', 'vApp/{}/power/action/powerOn'.format(machine_id)
            ).text)
            self.wait_for_task(task.attrib['href'])
        except InvalidActionError:
            # Swallow invalid action errors, as they don't really matter
            pass
        except TaskFailedError as e:
            raise PowerActionError('{} while starting machine'.format(e)) from e

    def stop_machine(self, machine_id):
        """
        See :py:meth:`jasmin_cloud.cloudservices.Session.stop_machine`.
        """
        payload = _ENV.get_template('UndeployVAppParams.xml').render()
        try:
            task = ET.fromstring(self.api_request(
                'POST', 'vApp/{}/action/undeploy'.format(machine_id), payload
            ).text)
            self.wait_for_task(task.attrib['href'])
        except InvalidActionError:
            # Swallow invalid action errors, as they don't really matter
            pass
        except TaskFailedError as e:
            raise PowerActionError('{} while stopping machine'.format(e)) from e

    def restart_machine(self, machine_id):
        """
        See :py:meth:`jasmin_cloud.cloudservices.Session.restart_machine`.
        """
        try:
            task = ET.fromstring(self.api_request(
                'POST', 'vApp/{}/power/action/reset'.format(machine_id)
            ).text)
            self.wait_for_task(task.attrib['href'])
        except InvalidActionError:
            # Swallow invalid action errors, as they don't really matter
            pass
        except TaskFailedError as e:
            raise PowerActionError('{} while restarting machine'.format(e)) from e

    def delete_machine(self, machine_id):
        """
        See :py:meth:`jasmin_cloud.cloudservices.Session.delete_machine`.
        """
        # Before deleting a machine, we make sure it is off
        self.stop_machine(machine_id)
        # We also want to remove any exposure to the internet
        # If we don't, we risk exposing the next machine that picks up the local
        # IP address from the pool
        self.__unexpose_machine(machine_id)
        try:
            task = ET.fromstring(self.api_request(
                'DELETE', 'vApp/{}'.format(machine_id)
            ).text)
            self.wait_for_task(task.attrib['href'])
        except TaskFailedError as e:
            raise PowerActionError('{} while deleting machine'.format(e)) from e

    def close(self):
        """
        See :py:meth:`jasmin_cloud.cloudservices.Session.close`.
        """
        if self.__session is None:
            # Already closed, so nothing to do
            return
        # Send a request to vCD to kill our session
        # We catch any errors and swallow them, since this could be called when an
        # exception has been thrown by a context manager
        try:
            self.api_request('DELETE', 'session')
            self.__session.close()
        except Exception:
            pass
        finally:
            self.__session = None<|MERGE_RESOLUTION|>--- conflicted
+++ resolved
@@ -624,10 +624,7 @@
         except (AttributeError, AddressValueError):
             return None
 
-<<<<<<< HEAD
     _CAPACITY_KEY = '{{{}}}capacity'.format(_NS['vcd'])
-=======
->>>>>>> 880b8336
     def get_machine(self, machine_id):
         """
         See :py:meth:`jasmin_cloud.cloudservices.Session.get_machine`.
@@ -1042,7 +1039,6 @@
                 ) from e
         return self.get_machine(machine_id)
 
-<<<<<<< HEAD
     _BUS_TYPE_KEY = '{{{}}}busType'.format(_NS['vcd'])
     _BUS_SUBTYPE_KEY = '{{{}}}busSubType'.format(_NS['vcd'])
     def add_disk_to_machine(self, machine_id, size):
@@ -1098,8 +1094,6 @@
             ) from e
         return self.get_machine(machine_id)
 
-=======
->>>>>>> 880b8336
     def start_machine(self, machine_id):
         """
         See :py:meth:`jasmin_cloud.cloudservices.Session.start_machine`.
